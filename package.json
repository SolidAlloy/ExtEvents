{
<<<<<<< HEAD
  "name": "com.solidalloy.extevents",
  "version": "1.0.0",
=======
  "name": "com.solidalloy.ext-events",
  "version": "1.0.1",
>>>>>>> 06842116
  "displayName": "ExtEvents",
  "description": "UnityEvents, but better.",
  "dependencies": {
    "com.solidalloy.util": "1.35.0",
    "com.unity.settings-manager": "1.0.3",
    "com.solidalloy.type-references": "2.12.0",
    "com.solidalloy.unity-dropdown": "1.1.0"
  },
  "keywords": [
    "event",
    "UnityEvent",
    "tool",
    "editor"
  ],
  "author": {
    "name": "SolidAlloy",
    "url": "https://github.com/SolidAlloy/"
  }
}<|MERGE_RESOLUTION|>--- conflicted
+++ resolved
@@ -1,11 +1,6 @@
 {
-<<<<<<< HEAD
   "name": "com.solidalloy.extevents",
-  "version": "1.0.0",
-=======
-  "name": "com.solidalloy.ext-events",
   "version": "1.0.1",
->>>>>>> 06842116
   "displayName": "ExtEvents",
   "description": "UnityEvents, but better.",
   "dependencies": {
